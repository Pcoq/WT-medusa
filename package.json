--- conflicted
+++ resolved
@@ -14,11 +14,7 @@
     "@medusajs/event-bus-local": "^0.0.0",
     "@medusajs/medusa": "^1.6.0",
     "@medusajs/medusa-cli": "^1.3.3",
-<<<<<<< HEAD
     "@medusajs/modules-sdk": "^0.0.1",
-=======
-    "@medusajs/cache-inmemory": "2.0.0-snapshot-20230309082112",
->>>>>>> 849d0eff
     "medusa-fulfillment-manual": "^1.1.31",
     "medusa-interfaces": "^1.3.3",
     "medusa-payment-manual": "^1.0.16",
